# nba/services/nba_service.py
from abc import ABC
from typing import Optional, Dict, Any, List, Union, Type, Set
from pathlib import Path
from dataclasses import dataclass, field
from enum import Enum
import time

from nba.services.game_data_service import GameDataProvider, InitializationError, GameDataConfig
from nba.services.game_video_service import GameVideoService, VideoConfig
from nba.services.game_charts_service import GameChartsService, ChartConfig
from nba.models.video_model import ContextMeasure, VideoAsset
from config.nba_config import NBAConfig
from utils.logger_handler import AppLogger
from utils.video_converter import VideoProcessConfig, VideoProcessor


# ============1. 配置管理===============

@dataclass
class NBAServiceConfig:
    """NBA 服务主配置
    该类管理 NBA 服务的全局配置参数，包括默认球队、球员信息，以及缓存和刷新策略。

    Attributes:
        default_team (str): 默认关注的球队名称，用于未指定球队时的查询
        default_player (str): 默认关注的球员名称，用于未指定球员时的查询
        date_str (str): 日期字符串，默认为"last"表示最近一场比赛
        cache_size (int): 缓存大小限制，范围必须在32到512之间
        auto_refresh (bool): 是否启用自动刷新功能，用于实时更新数据
    """
    default_team: str = "Lakers"
    default_player: str = "LeBron James"
    date_str: str = "last"
    cache_size: int = 128
    auto_refresh: bool = False

    def __post_init__(self):
        """配置验证与初始化"""
        # 验证缓存大小
        if not (32 <= self.cache_size <= 512):
            raise ValueError("Cache size must be between 32 and 512")     
        # 验证必填参数
        if not self.default_team:
            raise ValueError("default_team cannot be empty")
        if not self.default_player:
            raise ValueError("default_player cannot be empty")
        if not self.date_str:
            raise ValueError("date_str cannot be empty")


# ========= 2. 服务基类==================

class BaseService(ABC):
    """服务基类，提供通用功能，该类实现了基础的日志记录和错误处理功能，所有具体的服务类都应该继承此类。

    Attributes:
        config (Any): 服务配置对象
        logger (Logger): 日志记录器实例
    """

    def __init__(self, config: Any, logger_name: str = __name__):
        """初始化服务基类

        Args:
            config: 服务配置对象
            logger_name: 日志记录器名称，默认使用当前模块名
        """
        self.config = config
        self.logger = AppLogger.get_logger(logger_name, app_name='nba')

    def handle_error(self, error: Exception, context: str) -> None:
        """统一错误处理方法

        记录错误信息到日志，包括错误发生的上下文和完整的堆栈跟踪。

        Args:
            error: 异常对象
            context: 错误发生的上下文描述
        """
        if hasattr(self, 'logger'):
            self.logger.error(f"{context}: {str(error)}", exc_info=True)
        else:
            fallback_logger = AppLogger.get_logger(__name__, app_name='nba')
            fallback_logger.error(f"{context}: {str(error)}", exc_info=True)


# ===========3. 服务状态管理================

class ServiceStatus(Enum):
    """服务状态枚举"""
    AVAILABLE = "available"
    UNAVAILABLE = "unavailable"
    ERROR = "error"
    DEGRADED = "degraded"


@dataclass
class ServiceHealth:
    """服务健康状态追踪类

    记录和管理服务的健康状态信息，包括当前状态、最后检查时间和错误信息。

    Attributes:
        status (ServiceStatus): 当前服务状态
        last_check (float): 最后一次状态检查的时间戳
        error_message (Optional[str]): 错误信息，仅在发生错误时存在
    """
    status: ServiceStatus
    last_check: float = field(default_factory=time.time)
    error_message: Optional[str] = None

    @property
    def is_available(self) -> bool:
        """检查服务是否可用

        Returns:
            bool: 服务状态为AVAILABLE时返回True，否则返回False
        """
        return self.status == ServiceStatus.AVAILABLE
    
    def update_status(self, new_status: ServiceStatus, error_message: Optional[str] = None) -> None:
        """更新服务状态
        
        更新服务状态并刷新最后检查时间。如果提供了错误信息，则同时更新错误信息。
        
        Args:
            new_status: 新的服务状态
            error_message: 可选的错误信息
        """
        self.status = new_status
        self.last_check = time.time()
        self.error_message = error_message


# =======4. NBA服务主类====================


class NBAService(BaseService):
    """NBA数据服务统一接口
    这是NBA服务的主类，整合了数据查询、视频处理、图表生成等多个子服务。
    该类采用组合模式，将各个子服务组织在一起，提供统一的访问接口。
    """

    ## =======4.1 完成主服务以及子服务初始化 ====================

    def __init__(
            self,
            config: Optional[NBAServiceConfig] = None,
            data_config: Optional[GameDataConfig] = None,
            video_config: Optional[VideoConfig] = None,
            chart_config: Optional[ChartConfig] = None,
            video_process_config: Optional[VideoProcessConfig] = None
    ):
        """初始化NBA服务
        这是服务的主要入口点，负责初始化所有子服务和配置。
        采用依赖注入模式，允许自定义各个子服务的配置。

        Args:
            config: NBA服务主配置，控制全局行为
            data_config: 比赛数据服务配置
            video_config: 视频下载服务配置
            chart_config: 图表生成服务配置
            video_process_config:视频合并转化gif配置

        初始化流程：
        1. 设置基础配置和日志
        2. 初始化服务状态追踪
        3. 按照依赖顺序初始化各个子服务
        4. 设置服务健康检查

        注意：
        - 如果未提供配置，将使用默认配置
        - 服务初始化失败会记录到日志但不会立即抛出异常
        - AI服务是可选的，其他核心服务是必需的
        """
        self.config = config or NBAServiceConfig()
        self.logger = AppLogger.get_logger(__name__, app_name='nba')

        # 调用超类的__init__方法
        super().__init__(self.config, __name__)

        # 服务健康状态初始化
        self._services: Dict[str, Any] = {}
        self._service_status: Dict[str, ServiceHealth] = {}

        # 初始化服务
        self._init_all_services(
            data_config=data_config,
            video_config=video_config,
            chart_config=chart_config,
            video_process_config=video_process_config
        )

    def _init_all_services(
            self,
            data_config: Optional[GameDataConfig] = None,
            video_config: Optional[VideoConfig] = None,
            chart_config: Optional[ChartConfig] = None,
            video_process_config: Optional[VideoProcessConfig] = None
    ) -> None:
        """初始化所有子服务

        按照特定的顺序和依赖关系初始化各个子服务。

        初始化顺序：
        1. 数据服务（核心服务）
        2. 图表服务
        3. 视频服务

        服务依赖关系：
        - 所有服务都依赖于数据服务

        Args:
            data_config: 数据服务配置
            video_config: 视频服务配置
            chart_config: 图表服务配置

        Raises:
            InitializationError: 当核心服务初始化失败时抛出
        """
        try:

            # 初始化GameData服务配置（核心服务）
            data_config = data_config or GameDataConfig(
                default_team=self.config.default_team,
                default_player=self.config.default_player,
                date_str=self.config.date_str,
                cache_size=self.config.cache_size,
                auto_refresh=self.config.auto_refresh
            )

            #初始化视频下载配置
            video_config = video_config or VideoConfig()

            #初始化chartservice配置
            chart_config = chart_config or ChartConfig()

            # 初始化视频合并转化处理器
            if video_process_config:
                self._services['video_processor'] = VideoProcessor(video_process_config)
                self._update_service_status('video_processor', ServiceStatus.AVAILABLE)

            # 服务初始化映射
            service_configs = {
                'data': (GameDataProvider, data_config),
                'chart': (GameChartsService, chart_config),
                'videodownloader': (GameVideoService, video_config),
                'video_processor': (VideoProcessor, video_process_config)
            }

            # 按照预定义顺序初始化服务
            for service_name, (service_class, service_config) in service_configs.items():
                self._init_service(service_name, service_class, service_config)

        except Exception as e:
            self.logger.error(f"服务初始化失败: {str(e)}")
            raise InitializationError(f"服务初始化失败: {str(e)}")


    @property
    def data_service(self) -> Optional[GameDataProvider]:
        """获取数据服务实例
        
        Returns:
            Optional[GameDataProvider]: 数据服务实例，如果服务不可用则返回None
        """
        return self._get_service('data')


    @property
    def chart_service(self) -> Optional[GameChartsService]:
        """获取图表服务实例
        
        Returns:
            Optional[GameChartsService]: 图表服务实例，如果服务不可用则返回None
        """
        return self._get_service('chart')

    @property
    def video_service(self) -> Optional[GameVideoService]:
        """获取视频服务实例
        
        Returns:
            Optional[GameVideoService]: 视频服务实例，如果服务不可用则返回None
        """
        return self._get_service('videodownloader')

    @property
    def video_processor(self) -> Optional[VideoProcessor]:
        """获取视频处理器实例
        
        Returns:
            Optional[VideoProcessor]: 视频处理器实例，如果服务不可用则返回None
        """
        return self._get_service('video_processor')


    def _init_service(self,
                      name: str,
                      service_class: Type,
                      service_config: Any) -> None:
        """单个服务的初始化方法

        负责初始化单个服务并更新其状态。
        Args:
            name: 服务名称
            service_class: 服务类
            service_config: 服务配置对象

        注意：
            - 初始化失败会被记录但不会阻止其他服务的初始化
            - AI服务是可选的，其他服务初始化失败会被记录为错误状态
        """
        try:
            # 处理不需要配置的服务
            if service_config is None :
                self._services[name] = service_class()
            else:
                self._services[name] = service_class(service_config)

            self._update_service_status(name, ServiceStatus.AVAILABLE)

        except Exception as e:
            self.logger.error(f"{name}服务初始化失败: {str(e)}")
            self._update_service_status(name, ServiceStatus.ERROR, str(e))

    def _update_service_status(self,
                               service_name: str,
                               status: ServiceStatus,
                               error_message: Optional[str] = None) -> None:
        """更新服务状态信息

        更新指定服务的状态记录，包括状态、最后检查时间和错误信息。

        Args:
            service_name: 服务名称
            status: 新的服务状态
            error_message: 错误信息（如果有）
        """
        self._service_status[service_name] = ServiceHealth(
            status=status,
            last_check=time.time(),
            error_message=error_message
        )

    def _get_service(self, name: str) -> Optional[Any]:
        """安全地获取服务实例

        检查服务可用性并返回服务实例。如果服务不可用，
        返回None并记录错误日志。

        Args:
            name: 要获取的服务名称

        Returns:
            服务实例或None（如果服务不可用）
        """
        if not self._service_status.get(name, ServiceHealth(ServiceStatus.UNAVAILABLE)).is_available:
            self.logger.error(f"{name}服务不可用")
            return None
        return self._services.get(name)

    ## =======4.2 基础数据查询API ====================

    def get_team_id_by_name(self, team_name: str) -> Optional[int]:
        """获取球队ID

        基础API：将球队名称转换为系统内部使用的唯一ID。
        此方法是多数功能的基础，用于标识和查询球队相关信息。

        Args:
            team_name: 球队名称

        Returns:
            Optional[int]: 球队ID，如果未找到则返回None
        """
        data_service = self._get_service('data')
        if not data_service:
            return None

        try:
            return data_service.league_provider.get_team_id_by_name(team_name)
        except Exception as e:
            self.logger.error(f"获取球队ID失败: {str(e)}")
            return None

    def get_player_id_by_name(self, player_name: str) -> Optional[Union[int, List[int]]]:
        """获取球员ID

        基础API：将球员名称转换为系统内部使用的唯一ID。
        此方法是多数球员相关功能的基础，用于标识和查询球员信息。

        Args:
            player_name: 球员名称

        Returns:
            Optional[Union[int, List[int]]]: 球员ID或ID列表，如果未找到则返回None
        """
        data_service = self._get_service('data')
        if not data_service:
            return None

        try:
            return data_service.league_provider.get_player_id_by_name(player_name)
        except Exception as e:
            self.logger.error(f"获取球员ID失败: {str(e)}")
            return None

    def get_events_timeline(self, team: Optional[str] = None, player_name: Optional[str] = None) -> List[
        Dict[str, Any]]:
        """获取比赛事件时间线并进行分类

        提取比赛中的关键事件，可按球员或球队筛选。
        这是对底层Game模型的events功能的简单封装。

        Args:
            team: 球队名称，不提供则使用默认球队
            player_name: 可选的球员名称，用于筛选特定球员的事件

        Returns:
            List[Dict[str, Any]]: 事件列表，如果获取失败则返回空列表
        """
        try:
            team = team or self.config.default_team
            data_service = self._get_service('data')
            if not data_service:
                self.logger.error("数据服务不可用")
                return []

            game_data = data_service.get_game(team)
            if not game_data:
                self.logger.error(f"获取比赛信息失败: 未找到{team}的比赛数据")
                return []

            # 如果指定了球员名称，则获取球员ID
            player_id = None
            if player_name:
                player_id = self.get_player_id_by_name(player_name)
                if not player_id:
                    self.logger.warning(f"未找到球员 {player_name} 的ID")
                    return []

            # 直接使用Game模型的events筛选功能
            events_data = game_data.prepare_ai_data(player_id)["events"]["data"]

            return events_data

        except Exception as e:
            self.handle_error(e, "获取事件时间线")
            return []

    ## =============4.3 调用个各子模块服务=================

    ### 4.3.1视频功能API，调用gamevideo子模块==============

    def get_team_highlights(self,
                            team: Optional[str] = None,
                            merge: bool = True,
                            output_dir: Optional[Path] = None,
                            force_reprocess: bool = False) -> Dict[str, Path]:
        """获取球队集锦视频

        下载并处理指定球队的比赛集锦。默认会合并视频、去除水印并删除原始短视频。

        球队视频文件命名规则:
        - 球队事件视频: event_{事件ID}_game_{比赛ID}.mp4
        - 球队集锦: team_{球队ID}_{game_id}.mp4
        - 视频根目录 (VIDEO_DIR)
            - /team_videos/team_{球队ID}_{game_id}/ - 球队视频目录

        Args:
            team: 球队名称，不提供则使用默认球队
            merge: 是否合并视频
            output_dir: 输出目录，不提供则创建规范化目录
            force_reprocess: 是否强制重新处理

        Returns:
            Dict[str, Path]: 视频路径字典
        """
        try:
            # 获取基础信息
            team = team or self.config.default_team
            team_id = self.get_team_id_by_name(team)
            if not team_id:
                self.logger.error(f"未找到球队: {team}")
                return {}

            game = self.data_service.get_game(team)
            if not game:
                self.logger.error(f"未找到{team}的比赛数据")
                return {}

            # 创建球队特定的视频目录 - 确保符合规范的目录结构
            game_id = game.game_data.game_id
            if not output_dir:
                # 修改为规范化的目录结构
                team_video_dir = NBAConfig.PATHS.VIDEO_DIR / "team_videos" / f"team_{team_id}_{game_id}"
                team_video_dir.mkdir(parents=True, exist_ok=True)
                output_dir = team_video_dir

            # 获取视频服务
            video_service = self._get_service('videodownloader')
            if not video_service:
                self.logger.error("视频服务不可用")
                return {}

            # 获取视频资产
            videos = video_service.get_game_videos(
                game_id=game_id,
                team_id=team_id,
                context_measure=ContextMeasure.FGM
            )
            if not videos:
                self.logger.error(f"未找到{team}的集锦视频")
                return {}

            # 1. 下载视频
            videos_dict = self._download_videos(
                video_service=video_service,
                videos=videos,
                game_id=game_id,
                team_id=team_id,  # 传递team_id
                force_reprocess=force_reprocess
            )

            if not videos_dict:
                self.logger.error("视频下载失败")
                return {}

            if not merge:
                return  videos_dict

            # 2. 合并视频
            output_filename = f"team_{team_id}_{game_id}.mp4"
            output_path = output_dir / output_filename

            merged_video = self._merge_videos(
                video_files=list(videos_dict.values()),
                output_path=output_path,
                remove_watermark=True,
                force_reprocess=force_reprocess
            )

            if merged_video:
                return {"merged": merged_video}
            else:
                return  videos_dict

        except Exception as e:
            self.logger.error(f"获取球队集锦失败: {str(e)}", exc_info=True)
            return {}

    def get_player_highlights(self,
                              player_name: Optional[str] = None,
                              context_measures: Optional[Set[ContextMeasure]] = None,
                              output_format: str = "both",  # "video", "gif", "both"
                              merge: bool = True,
                              output_dir: Optional[Path] = None,
                              keep_originals: bool = True,
                              request_delay: float = 1.0,
                              force_reprocess: bool = False) -> Dict[str, Any]:
        """获取球员集锦视频和GIF

        下载并处理指定球员的比赛集锦。默认会同时生成视频和GIF，并保留原始短视频。

        球员视频文件命名规则:
        - 球员事件视频: event_{事件ID}_game_{比赛ID}_{ContextMeasure}.mp4
        - 球员集锦: player_{球员ID}_{game_id}.mp4
        - 视频根目录 (VIDEO_DIR)
            - /player_videos/player_{球员ID}_{game_id}/ - 球员视频目录

        Args:
            player_name: 球员名称，不提供则使用默认球员
            context_measures: 上下文度量集合，如{FGM, AST}
            output_format: 输出格式，可选 "video"(仅视频), "gif"(仅GIF), "both"(视频和GIF)
            merge: 是否合并视频
            output_dir: 输出目录，不提供则创建规范化目录
            keep_originals: 是否保留原始短视频
            request_delay: 请求间隔时间(秒)
            force_reprocess: 是否强制重新处理

        Returns:
            Dict[str, Any]: 处理结果路径字典
        """
        import time

        try:
            # 获取基础信息
            player_name = player_name or self.config.default_player
            player_id = self.get_player_id_by_name(player_name)
            if not player_id:
                self.logger.error(f"未找到球员: {player_name}")
                return {}

            game = self.data_service.get_game(self.config.default_team)
            if not game:
                self.logger.error("未找到比赛数据")
                return {}

            # 创建球员特定的视频目录 - 确保符合规范的目录结构
            game_id = game.game_data.game_id
            if not output_dir:
                # 修改为规范化的目录结构
                player_video_dir = NBAConfig.PATHS.VIDEO_DIR / "player_videos" / f"player_{player_id}_{game_id}"
                player_video_dir.mkdir(parents=True, exist_ok=True)
                output_dir = player_video_dir

            # 获取视频服务
            video_service = self._get_service('videodownloader')
            if not video_service:
                self.logger.error("视频服务不可用")
                return {}

            # 确定要获取的视频类型
            if context_measures is None:
                context_measures = {
                    ContextMeasure.FGM,
                    ContextMeasure.AST,
<<<<<<< HEAD
                    ContextMeasure.STL
=======
                    ContextMeasure.REB,
                    ContextMeasure.STL,
                    ContextMeasure.BLK
>>>>>>> d32c38aa
                }

            # 获取并处理各类型视频
            all_videos = {}
            videos_type_map = {}  # 新增：保存视频ID到类型的映射

            for measure in context_measures:
                # 获取视频资源
                videos = video_service.get_game_videos(
                    game_id=game.game_data.game_id,
                    player_id=player_id,
                    context_measure=measure
                )

                if videos:
                    # 保存每个视频的类型信息
                    for event_id in videos.keys():
                        videos_type_map[event_id] = measure.value

                    all_videos.update(videos)

                    # 添加请求间隔
                    if request_delay > 0:
                        time.sleep(request_delay)
                        self.logger.info(f"等待 {request_delay} 秒后继续...")

            # 如果找到视频，处理它们
            if not all_videos:
                self.logger.error(f"未找到球员{player_name}的任何集锦视频")
                return {}

            result = {}

            # 1. 下载视频 - 传递类型映射
            videos_dict = self._download_videos(
                video_service=video_service,
                videos=all_videos,
                game_id=game_id,
                player_id=player_id,
                videos_type_map=videos_type_map,  # 新增：传递类型映射
                force_reprocess=force_reprocess
            )

            if not videos_dict:
                self.logger.error("视频下载失败")
                return {}

            # 保存原始视频
            if keep_originals or not merge:
                result["videos"] = videos_dict

            # 2. 合并视频（如果需要）
            if merge:
                output_filename = f"player_{player_id}_{game_id}.mp4"
                output_path = output_dir / output_filename

                merged_video = self._merge_videos(
                    video_files=list(videos_dict.values()),
                    output_path=output_path,
                    remove_watermark=True,
                    force_reprocess=force_reprocess
                )

                if merged_video:
                    result["video_merged"] = merged_video

            # 3. 生成GIF（如果需要）
            if output_format == "gif" or output_format == "both":
                gif_dir = NBAConfig.PATHS.GIF_DIR / f"player_{player_id}_{game_id}_rounds"
                gif_dir.mkdir(parents=True, exist_ok=True)

                gif_paths = self._create_gifs_from_videos(
                    videos=videos_dict,
                    output_dir=gif_dir,
                    player_id=player_id,
                    force_reprocess=force_reprocess
                )

                if gif_paths:
                    result["gifs"] = gif_paths

            return result

        except Exception as e:
            self.logger.error(f"获取球员集锦失败: {str(e)}", exc_info=True)
            return {}

    def get_player_round_gifs(self, player_name: Optional[str] = None) -> Dict[str, Path]:
        """从球员集锦视频创建每个回合的GIF动画

        为球员视频集锦的每个回合创建独立的GIF动画，便于在线分享和展示。
        本质上是调用get_player_highlights方法并设置为仅生成GIF。

        GIF文件命名规则:
       - 球员回合GIF: round_{事件ID}_{球员ID}.gif

        Args:
            player_name: 球员名称，不提供则使用默认球员

        Returns:
            Dict[str, Path]: GIF路径字典，以事件ID为键
        """
        try:
            self.logger.info(f"正在为 {player_name or self.config.default_player} 的集锦视频创建回合GIF")

            # 设置特定的context_measures，包含进球和助攻
            context_measures = {
                ContextMeasure.FGM,  # 进球
                ContextMeasure.AST,   # 助攻
                ContextMeasure.BLK,   #盖帽
            }

            # 直接调用get_player_highlights方法，设置为只生成GIF
            result = self.get_player_highlights(
                player_name=player_name,
                context_measures=context_measures,
                output_format="gif",  # 只生成GIF，不生成视频
                merge=False,          # 不需要合并视频
                keep_originals=True   # 保留原始视频文件
            )

            # 从结果中提取GIF路径
            if result and "gifs" in result:
                self.logger.info(f"处理完成! 生成了 {len(result['gifs'])} 个GIF")
                return result["gifs"]
            else:
                self.logger.error("未能生成GIF，检查球员名称或视频可用性")
                return {}

        except Exception as e:
            self.handle_error(e, "处理球员回合GIF")
            return {}

    # ==== 拆分后的辅助方法 ====

    def _download_videos(self,
                         video_service,
                         videos: Dict[str, VideoAsset],
                         game_id: str,
                         player_id: Optional[int] = None,
                         team_id: Optional[int] = None,
                         context_measure: Optional[str] = None,
                         videos_type_map: Optional[Dict[str, str]] = None,  # 新增：类型映射参数
                         force_reprocess: bool = False) -> Dict[str, Path]:
        """下载视频辅助方法

        从视频服务下载一组视频资产。

        Args:
            video_service: 视频服务实例
            videos: 视频资产字典
            game_id: 比赛ID
            player_id: 球员ID (可选)
            team_id: 球队ID (可选)
            context_measure: 上下文类型 (可选)
            videos_type_map: 视频ID到类型的映射 (可选)
            force_reprocess: 是否强制重新处理

        Returns:
            Dict[str, Path]: 视频路径字典，以事件ID为键
        """
        try:
            # 如果提供了类型映射，使用单独下载
            if videos_type_map:
                video_paths = {}
                for event_id, video in videos.items():
                    # 从映射中获取该视频的类型
                    video_type = videos_type_map.get(event_id)
                    # 单独下载每个视频，传递其类型
                    path = video_service.downloader.download_video(
                        video, game_id, player_id, video_type, force_reprocess
                    )
                    if path:
                        video_paths[event_id] = path
                        self.logger.info(f"视频 {event_id} 下载成功: {path}")
                return video_paths
            else:
                # 原有的批量下载
                video_paths = video_service.batch_download_videos(
                    videos,
                    game_id,
                    player_id=player_id,
                    context_measure=context_measure,
                    force_reprocess=force_reprocess
                )

                if not video_paths:
                    self.logger.error("下载视频失败")

                return video_paths

        except Exception as e:
            self.logger.error(f"视频下载失败: {str(e)}", exc_info=True)
            return {}

    def _merge_videos(self,
                      video_files: List[Path],
                      output_path: Path,
                      remove_watermark: bool = True,
                      force_reprocess: bool = False) -> Optional[Path]:
        """合并视频辅助方法

        将多个视频文件合并为一个视频文件。

        Args:
            video_files: 视频文件路径列表
            output_path: 输出文件路径
            remove_watermark: 是否移除水印
            force_reprocess: 是否强制重新处理

        Returns:
            Optional[Path]: 合并后的视频路径，失败则返回None
        """
        try:
            # 检查输出文件是否已存在
            if not force_reprocess and output_path.exists():
                self.logger.info(f"合并视频已存在: {output_path}")
                return output_path

            # 获取视频处理器
            processor = self._get_service('video_processor')
            if not processor:
                self.logger.error("视频处理器不可用")
                return None

            # 按事件ID排序
            video_files.sort(key=self._extract_event_id)

            # 合并视频
            merged = processor.merge_videos(
                video_files,
                output_path,
                remove_watermark=remove_watermark,
                force_reprocess=force_reprocess
            )

            if merged:
                self.logger.info(f"视频合并成功: {merged}")
                return merged
            else:
                self.logger.error("视频合并失败")
                return None

        except Exception as e:
            self.logger.error(f"合并视频失败: {str(e)}", exc_info=True)
            return None

    def _create_gifs_from_videos(self,
                                 videos: Dict[str, Path],
                                 output_dir: Path,
                                 player_id: Optional[int] = None,
                                 force_reprocess: bool = False) -> Dict[str, Path]:
        """从视频创建GIF辅助方法

        为一组视频创建对应的GIF文件。

        Args:
            videos: 视频路径字典，以事件ID为键
            output_dir: GIF输出目录
            player_id: 球员ID (可选)
            force_reprocess: 是否强制重新处理

        Returns:
            Dict[str, Path]: GIF路径字典，以事件ID为键
        """
        try:
            # 确保输出目录存在
            output_dir.mkdir(parents=True, exist_ok=True)

            # 获取视频处理器
            processor = self._get_service('video_processor')
            if not processor:
                self.logger.error("视频处理器不可用")
                return {}

            gif_result = {}

            # 为每个视频创建GIF
            for event_id, video_path in videos.items():
                # 创建GIF文件名
                if player_id:
                    gif_path = output_dir / f"round_{event_id}_{player_id}.gif"
                else:
                    gif_path = output_dir / f"event_{event_id}.gif"

                # 检查GIF是否已存在
                if not force_reprocess and gif_path.exists():
                    self.logger.info(f"GIF已存在: {gif_path}")
                    gif_result[event_id] = gif_path
                    continue

                # 生成GIF
                self.logger.info(f"正在创建GIF: {gif_path}")
                gif = processor.convert_to_gif(video_path, gif_path)

                if gif:
                    gif_result[event_id] = gif
                    self.logger.info(f"GIF创建成功: {gif}")
                else:
                    self.logger.error(f"GIF创建失败: {video_path}")

            return gif_result

        except Exception as e:
            self.logger.error(f"创建GIF失败: {str(e)}", exc_info=True)
            return {}

    def _extract_event_id(self, path: Path) -> int:
        """从文件名中提取事件ID

        Args:
            path: 视频文件路径

        Returns:
            int: 事件ID，如果无法提取则返回0
        """
        try:
            # 从文件名 "event_0123_game_xxxx.mp4" 中提取事件ID - 符合命名规范
            filename = path.name
            parts = filename.split('_')
            if len(parts) >= 2 and parts[0] == "event":
                return int(parts[1])
            return 0
        except (ValueError, IndexError):
            self.logger.warning(f"无法从文件名'{path.name}'中提取事件ID")
            return 0

    ### 4.3.2 图表可视化功能API，调用gamecharts子模块===============
    '''
        文件命名规则与目录结构:
           - 图表目录 (PICTURES_DIR)
             - 球员投篮图: scoring_impact_{game_id}_{player_id}.png
             - 球队投篮图: team_shots_{game_id}_{team_id}.png
             -查找策略统一使用glob
    '''

    def generate_player_scoring_impact_charts(self,
                                              player_name: str,
                                              team: Optional[str] = None,
                                              output_dir: Optional[Path] = None,
                                              force_reprocess: bool = False,
                                              impact_type: str = "full_impact") -> Dict[str, Path]:
        """生成球员得分影响力图

        展示球员自己的投篮和由其助攻的队友投篮，以球员头像方式显示。

        Args:
            player_name: 球员名称
            team: 球队名称，不提供则使用默认球队
            output_dir: 输出目录，默认使用配置中的图片目录
            force_reprocess: 是否强制重新处理已存在的文件
            impact_type: 图表类型，可选 "scoring_only"(仅显示球员自己的投篮)
                        或 "full_impact"(同时显示球员投篮和助攻队友投篮)

        Returns:
            Dict[str, Path]: 图表路径字典，键包含"impact_chart"或"scoring_chart"
        """
        result = {}

        try:
            # 验证impact_type参数
            if impact_type not in ["scoring_only", "full_impact"]:
                self.logger.warning(f"无效的impact_type值: {impact_type}，使用默认值 'full_impact'")
                impact_type = "full_impact"

            # 获取基础信息
            team = team or self.config.default_team
            if not player_name:
                player_name = self.config.default_player

            # 获取服务实例
            data_service = self._get_service('data')
            chart_service = self._get_service('chart')

            if not (data_service and chart_service):
                self.logger.error("服务不可用")
                return result

            # 获取球员ID
            player_id = self.get_player_id_by_name(player_name)
            if not player_id:
                self.logger.error(f"未找到球员: {player_name}")
                return result

            # 获取比赛数据
            game = data_service.get_game(team)
            if not game:
                self.logger.error(f"未找到{team}的比赛数据")
                return result

            # 1. 获取球员自己的投篮数据
            player_shots = game.get_shot_data(player_id)
            if not player_shots:
                self.logger.warning(f"未找到{player_name}的投篮数据")
                player_shots = []

            # 2. 获取由球员助攻的队友投篮数据（仅在full_impact模式下需要）
            assisted_shots = []
            if impact_type == "full_impact":
                assisted_shots = game.get_assisted_shot_data(player_id)
                if not assisted_shots:
                    self.logger.warning(f"未找到{player_name}的助攻投篮数据")

            # 3. 如果没有投篮数据，返回空结果
            if not player_shots:
                if impact_type == "full_impact" and not assisted_shots:
                    self.logger.error(f"{player_name}没有投篮或助攻数据")
                    return result
                elif impact_type == "scoring_only":
                    self.logger.error(f"{player_name}没有投篮数据")
                    return result

            # 4. 准备输出路径和标题
            formatted_date = game.game_data.game_time_beijing.strftime("%Y年%m月%d日")

            # 根据impact_type选择合适的标题和文件名
            if impact_type == "full_impact":
                title = f"{player_name} 得分影响力图\n{formatted_date}"
                output_filename = f"player_impact_{game.game_data.game_id}_{player_id}.png"
                result_key = "impact_chart"
            else:  # scoring_only
                title = f"{player_name} 投篮分布图\n{formatted_date}"
                output_filename = f"player_scoring_{game.game_data.game_id}_{player_id}.png"
                result_key = "scoring_chart"

            output_path = (output_dir or NBAConfig.PATHS.PICTURES_DIR) / output_filename

            # 5. 检查是否已存在
            existing_files = list((output_dir or NBAConfig.PATHS.PICTURES_DIR).glob(output_filename))
            if not force_reprocess and existing_files:
                self.logger.info(f"检测到已存在的处理结果: {existing_files[0]}")
                result[result_key] = existing_files[0]
                return result

            # 6. 调用图表服务绘制图表
            fig = chart_service.plot_player_impact(
                player_shots=player_shots,
                assisted_shots=assisted_shots,
                player_id=player_id,
                title=title,
                output_path=str(output_path),
                impact_type=impact_type
            )

            if fig:
                self.logger.info(f"球员{impact_type}图已生成: {output_path}")
                result[result_key] = output_path
            else:
                self.logger.error(f"球员{impact_type}图生成失败")

            return result

        except Exception as e:
            self.handle_error(e, "生成球员图表")
            return result

    def generate_shot_charts(self,
                             team: Optional[str] = None,
                             player_name: Optional[str] = None,
                             chart_type: str = "both",  # "team", "player", "both"
                             output_dir: Optional[Path] = None,
                             force_reprocess: bool = False,
                             shot_outcome: str = "made_only",  # "made_only", "all"
                             impact_type: str = "full_impact") -> Dict[str, Path]:
        """生成投篮分布图"""
        chart_paths = {}

        try:
            # 验证参数
            team = team or self.config.default_team

            if chart_type not in ["team", "player", "both"]:
                self.logger.error(f"无效的图表类型: {chart_type}")
                return chart_paths

            if shot_outcome not in ["made_only", "all"]:
                self.logger.warning(f"无效的shot_outcome值: {shot_outcome}，使用默认值 'made_only'")
                shot_outcome = "made_only"

            if impact_type not in ["scoring_only", "full_impact"]:
                self.logger.warning(f"无效的impact_type值: {impact_type}，使用默认值 'scoring_only'")
                impact_type = "scoring_only"

            # 检查当指定chart_type为"player"或"both"时是否提供了player_name
            if (chart_type in ["player", "both"]) and not player_name:
                player_name = self.config.default_player
                self.logger.info(f"未指定球员名称，使用默认球员: {player_name}")

            # 获取数据服务和图表服务
            data_service = self._get_service('data')
            chart_service = self._get_service('chart')

            if not (data_service and chart_service):
                self.logger.error("服务不可用")
                return chart_paths

            # 获取比赛数据
            game = data_service.get_game(team)
            if not game:
                self.logger.error(f"未找到{team}的比赛数据")
                return chart_paths

            # 1. 生成球员投篮图
            if chart_type in ["player", "both"] and player_name:
                player_chart = self._generate_player_chart(
                    player_name=player_name,
                    team=team,
                    game=game,
                    chart_service=chart_service,
                    output_dir=output_dir,
                    shot_outcome=shot_outcome,
                    impact_type=impact_type,
                    force_reprocess=force_reprocess
                )
                if player_chart:
                    chart_paths["player_chart"] = player_chart

            # 2. 生成球队投篮图
            if chart_type in ["team", "both"]:
                team_chart = self._generate_team_chart(
                    team=team,
                    game=game,
                    chart_service=chart_service,
                    output_dir=output_dir,
                    shot_outcome=shot_outcome,
                    force_reprocess=force_reprocess
                )
                if team_chart:
                    chart_paths["team_chart"] = team_chart

            return chart_paths

        except Exception as e:
            self.handle_error(e, "生成投篮图")
            return chart_paths

    def _generate_player_chart(self,
                               player_name: str,
                               team: str,
                               game,
                               chart_service,
                               output_dir: Optional[Path] = None,
                               shot_outcome: str = "made_only",
                               impact_type: str = "full_impact",
                               force_reprocess: bool = False) -> Optional[Path]:
        """生成球员投篮图的辅助方法"""
        self.logger.info(f"正在生成 {player_name} 的投篮图")

        # 选择生成方法：如果是full_impact则使用generate_player_scoring_impact_charts
        if impact_type == "full_impact":
            impact_charts = self.generate_player_scoring_impact_charts(
                player_name=player_name,
                team=team,
                output_dir=output_dir,
                force_reprocess=force_reprocess,
                impact_type=impact_type
            )
            if impact_charts and "impact_chart" in impact_charts:
                self.logger.info(f"球员得分影响力图已生成: {impact_charts['impact_chart']}")
                return impact_charts["impact_chart"]
            return None

        # 球员单独投篮图生成逻辑
        player_id = self.get_player_id_by_name(player_name)
        if not player_id:
            self.logger.error(f"未找到球员: {player_name}")
            return None

        # 获取球员投篮数据
        shots = game.get_shot_data(player_id)
        if not shots:
            self.logger.warning(f"未找到{player_name}的投篮数据")
            return None

        # 准备输出路径和文件名
        formatted_date = game.game_data.game_time_beijing.strftime("%Y年%m月%d日")
        title_prefix = "所有" if shot_outcome == "all" else ""
        title = f"{player_name} {title_prefix}投篮分布图\n{formatted_date}"

        filename_prefix = "all_shots" if shot_outcome == "all" else "scoring"
        output_filename = f"{filename_prefix}_{game.game_data.game_id}_{player_id}.png"
        output_path = (output_dir or NBAConfig.PATHS.PICTURES_DIR) / output_filename

        # 检查是否已存在
        existing_files = list((output_dir or NBAConfig.PATHS.PICTURES_DIR).glob(output_filename))
        if not force_reprocess and existing_files:
            self.logger.info(f"检测到已存在的处理结果: {existing_files[0]}")
            return existing_files[0]

        # 使用plot_shots方法绘制球员投篮图
        fig = chart_service.plot_shots(
            shots_data=shots,
            title=title,
            output_path=str(output_path),
            shot_outcome=shot_outcome,
            data_type="player"
        )

        if fig:
            self.logger.info(f"球员投篮图已生成: {output_path}")
            return output_path
        else:
            self.logger.error("球员投篮图生成失败")
            return None

    def _generate_team_chart(self,
                             team: str,
                             game,
                             chart_service,
                             output_dir: Optional[Path] = None,
                             shot_outcome: str = "made_only",
                             force_reprocess: bool = False) -> Optional[Path]:
        """生成球队投篮图的辅助方法"""
        self.logger.info(f"正在生成 {team} 的球队投篮图")

        # 获取球队ID
        team_id = self.get_team_id_by_name(team)
        if not team_id:
            self.logger.error(f"未找到球队: {team}")
            return None

        # 准备输出路径和文件名
        formatted_date = game.game_data.game_time_beijing.strftime("%Y年%m月%d日")
        title_prefix = "所有" if shot_outcome == "all" else ""
        title = f"{team} {title_prefix}球队投篮分布图\n{formatted_date}"

        filename_prefix = "all_shots" if shot_outcome == "all" else "team_shots"
        output_filename = f"{filename_prefix}_{game.game_data.game_id}_{team_id}.png"
        output_path = (output_dir or NBAConfig.PATHS.PICTURES_DIR) / output_filename

        # 检查是否已存在
        existing_files = list((output_dir or NBAConfig.PATHS.PICTURES_DIR).glob(output_filename))
        if not force_reprocess and existing_files:
            self.logger.info(f"检测到已存在的处理结果: {existing_files[0]}")
            return existing_files[0]

        # 获取球队投篮数据 - 修正：传递 team_id 参数
        team_shots = game.get_team_shot_data(team_id)

        # 调用图表服务绘制球队投篮图
        fig = chart_service.plot_shots(
            shots_data=team_shots,
            title=title,
            output_path=str(output_path),
            shot_outcome=shot_outcome,
            data_type="team"
        )

        if fig:
            self.logger.info(f"球队投篮图已生成: {output_path}")
            return output_path
        else:
            self.logger.error("球队投篮图生成失败")
            return None


    ## 4.4资源管理 ==============
    def clear_cache(self) -> None:
        """清理所有服务的缓存"""
        for service_name, service in self._services.items():
            try:
                if hasattr(service, 'clear_cache'):
                    service.clear_cache()
            except Exception as e:
                self.logger.error(f"清理{service_name}服务缓存失败: {str(e)}")

    def close(self) -> None:
        """关闭服务并清理资源"""
        self.clear_cache()
        for service in self._services.values():
            if hasattr(service, 'close'):
                service.close()

    def __enter__(self) -> 'NBAService':
        """上下文管理器入口

        实现上下文管理器协议，支持 with 语句使用。

        Returns:
            NBAService: 服务实例本身

        Example:
            with NBAService() as service:
                service.get_game_videos()
        """
        return self

    def __exit__(
            self,
            exc_type: Optional[type],
            exc_val: Optional[Exception],
            exc_tb: Optional[Any]
    ) -> None:
        """上下文管理器出口

        在退出上下文时自动清理资源。

        Args:
            exc_type: 异常类型（如果发生）
            exc_val: 异常值（如果发生）
            exc_tb: 异常回溯（如果发生）
        """
        self.close()<|MERGE_RESOLUTION|>--- conflicted
+++ resolved
@@ -617,13 +617,9 @@
                 context_measures = {
                     ContextMeasure.FGM,
                     ContextMeasure.AST,
-<<<<<<< HEAD
-                    ContextMeasure.STL
-=======
                     ContextMeasure.REB,
                     ContextMeasure.STL,
                     ContextMeasure.BLK
->>>>>>> d32c38aa
                 }
 
             # 获取并处理各类型视频
