--- conflicted
+++ resolved
@@ -18,11 +18,6 @@
     retry_delay: float = 1.0
 
     # GIF配置
-<<<<<<< HEAD
-    gif_fps: int = 12  # 提高帧率到 15fps，更流畅
-    gif_scale: str = "720:-1"  # 保持宽度 1280，最佳清晰度
-    gif_quality: int = 10  # 质量设置为 5，高清晰度
-=======
     gif_fps: int = 12  # 提高帧率到 12fps，较流畅
     gif_scale: str = "960:-1"  # 保持宽度 960，较好清晰度
     gif_quality: int = 5  # 质量设置为 5，高清晰度
@@ -32,7 +27,6 @@
     gif_min_quality: int = 18  # 最低接受质量值
     gif_min_fps: int = 5  # 最低接受帧率
     gif_min_width: int = 450  # 最低接受宽度
->>>>>>> d32c38aa
 
 
 class VideoProcessor:
