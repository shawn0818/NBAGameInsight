--- conflicted
+++ resolved
@@ -20,77 +20,6 @@
     NBA_HASHTAG = "#NBA#"
     BASKETBALL_HASHTAG = "#篮球#"
 
-<<<<<<< HEAD
-# 常量定义
-NBA_HASHTAG = "#NBA#"
-BASKETBALL_HASHTAG = "#篮球#"
-
-# Prompt 模板
-GAME_TITLE_PROMPT = (
-    "你是一名专业的体育记者，擅长为NBA比赛创作简洁有力的中文标题。\n"
-    "请基于以下信息生成一个中文标题，要求：\n"
-    "1. 必须用中文表达，包括所有球队名称（{home_team} 和 {away_team}）；\n"
-    "2. 明确包含比赛最终比分并强调胜负结果（{home_score} : {away_score}）；\n"
-    "3. 要以湖人队的视角描述！标题字数控制在30字以内，简洁明了且适合社交媒体传播。\n"
-    "4. 可以参考古典书名/章节风格，并适度使用Emoji来吸引注意。\n"
-    "比赛信息：{game_info}"
-)
-
-GAME_SUMMARY_PROMPT = (
-    "你是一名专业的体育记者，擅长为NBA比赛创作生动简洁的比赛总结。\n"
-    "请根据以下比赛信息生成一段150-200字的中文比赛摘要，要求：\n"
-    "1. 要以湖人队的视角描述！详细总结比赛的关键数据（如得分、篮板、助攻等）；\n"
-    "2. 要以湖人队的视角描述！仔细查看提供数据中的关于比赛回合的部分，突出比赛过程中的关键转折点和重要时刻；\n"
-    "3. 要以湖人队的视角描述！提及表现突出的球员，尤其是球队在进攻、组织、防守端表现较好的球员，并结合数据进行分析；\n"
-    "4. 使用生动语言，适合社交媒体发布，适当使用emoji。\n"
-    "5. 所有球队和球员名称均用中文，百分数只保留小数点后两位。\n"
-    "比赛信息：{summary_data}"
-)
-
-PLAYER_ANALYSIS_PROMPT = (
-    "你是一名NBA球员分析师，擅长通过数据和比赛表现分析球员影响力。\n"
-    "请分析以下球员在本场比赛中的表现，要求：\n"
-    "1. 仔细查看提供数据中的关于比赛回合的部分，针对球员本场比赛的表现进行深入剖析；\n"
-    "2. 突出关键数据，并分析这些数据对比赛结果的影响，注意百分数只保留小数点后两位；\n"
-    "3. 客观指出球员的亮点与不足（此处可以适当语言犀利或者幽默，但是不能刻薄、不尊重）；\n"
-    "4. 控制在100-200字之间；\n"
-    "5. 适合社交媒体发布，可适度加入中式幽默，适当使用emoji；\n"
-    "6. 所有专业术语用中文，球员名字也要使用中文。\n"
-    "球员信息：{analysis_data}"
-)
-
-ROUND_ANALYSIS_PROMPT = (
-    "你是一名专业的NBA解说员，需要对以下回合数据进行专业解说。\n"
-    "请结合上下文（共计{num_rounds}个回合）进行连贯且专业的描述，语言要求生动、富有现场感，类似于NBA直播解说。\n"
-    "请着重指出当前回合（编号{current_round}）的关键转折和精彩瞬间，并联系前后三回合进行综合点评。\n"
-    "语言要有趣，能吸引观众，适合在微博等社交平台发布。\n"
-    "回合数据：{rounds_data}"
-)
-
-# 辅助函数：提取球队信息
-def get_team_info(ai_data: Dict[str, Any]) -> Dict[str, str]:
-    game_info = ai_data.get("game_info", {})
-    teams = game_info.get("teams", {})
-    return {
-        "home_full": teams.get("home", {}).get("full_name", "主队"),
-        "away_full": teams.get("away", {}).get("full_name", "客队"),
-        "home_tricode": teams.get("home", {}).get("tricode", "主队"),
-        "away_tricode": teams.get("away", {}).get("tricode", "客队"),
-    }
-
-# 辅助函数：提取比赛日期
-def get_game_date(ai_data: Dict[str, Any]) -> str:
-    return ai_data.get("game_info", {}).get("date", {}).get("beijing", "比赛日期")
-
-# 辅助函数：提取比赛得分
-def get_game_scores(ai_data: Dict[str, Any]) -> Dict[str, Any]:
-    score_data = ai_data.get("game_status", {}).get("score", {})
-    return {
-        "home_score": score_data.get("home", {}).get("points", "?"),
-        "away_score": score_data.get("away", {}).get("points", "?")
-    }
-=======
->>>>>>> d32c38aa
 
 class WeiboContentGenerator:
     """
